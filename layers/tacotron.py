# coding: utf-8
import torch
from torch import nn
from .attention import AttentionRNN

class Prenet(nn.Module):
    r""" Prenet as explained at https://arxiv.org/abs/1703.10135.
    It creates as many layers as given by 'out_features'

    Args:
        in_features (int): size of the input vector
        out_features (int or list): size of each output sample.
            If it is a list, for each value, there is created a new layer.  
    """

    def __init__(self, in_features, out_features=[256, 128]):
        super(Prenet, self).__init__()
        in_features = [in_features] + out_features[:-1]
        self.layers = nn.ModuleList(
            [nn.Linear(in_size, out_size)
             for (in_size, out_size) in zip(in_features, out_features)])
        self.relu = nn.ReLU()
        self.dropout = nn.Dropout(0.5)

    def forward(self, inputs):
        for linear in self.layers:
            inputs = self.dropout(self.relu(linear(inputs)))
        return inputs


class BatchNormConv1d(nn.Module):
    r"""A wrapper for Conv1d with BatchNorm. It sets the activation
    function between Conv and BatchNorm layers. BatchNorm layer
    is initialized with the TF default values for momentum and eps.

    Args:
        in_channels: size of each input sample
        out_channels: size of each output samples
        kernel_size: kernel size of conv filters
        stride: stride of conv filters
        padding: padding of conv filters
        activation: activation function set b/w Conv1d and BatchNorm

    Shapes:
        - input: batch x dims
        - output: batch x dims
    """

    def __init__(self, in_channels, out_channels, kernel_size, stride, padding,
                 activation=None):
        super(BatchNormConv1d, self).__init__()
        self.conv1d = nn.Conv1d(in_channels, out_channels,
                                kernel_size=kernel_size,
                                stride=stride, padding=padding, bias=False)
        # Following tensorflow's default parameters
        self.bn = nn.BatchNorm1d(out_channels, momentum=0.99, eps=1e-3)
        self.activation = activation

    def forward(self, x):
        x = self.conv1d(x)
        if self.activation is not None:
            x = self.activation(x)
        return self.bn(x)


class Highway(nn.Module):
    def __init__(self, in_size, out_size):
        super(Highway, self).__init__()
        self.H = nn.Linear(in_size, out_size)
        self.H.bias.data.zero_()
        self.T = nn.Linear(in_size, out_size)
        self.T.bias.data.fill_(-1)
        self.relu = nn.ReLU()
        self.sigmoid = nn.Sigmoid()

    def forward(self, inputs):
        H = self.relu(self.H(inputs))
        T = self.sigmoid(self.T(inputs))
        return H * T + inputs * (1.0 - T)


class CBHG(nn.Module):
    """CBHG module: a recurrent neural network composed of:
        - 1-d convolution banks
        - Highway networks + residual connections
        - Bidirectional gated recurrent units

        Args:
            in_features (int): sample size
            K (int): max filter size in conv bank
            projections (list): conv channel sizes for conv projections
            num_highways (int): number of highways layers

        Shapes:
            - input: batch x time x dim
            - output: batch x time x dim*2
    """

    def __init__(self, in_features, K=16, projections=[128, 128], num_highways=4):
        super(CBHG, self).__init__()
        self.in_features = in_features
        self.relu = nn.ReLU()
        # list of conv1d bank with filter size k=1...K
        # TODO: try dilational layers instead
        self.conv1d_banks = nn.ModuleList(
            [BatchNormConv1d(in_features, in_features, kernel_size=k, stride=1,
                             padding=k // 2, activation=self.relu)
                for k in range(1, K + 1)])
        # max pooling of conv bank
        # TODO: try average pooling OR larger kernel size
        self.max_pool1d = nn.MaxPool1d(kernel_size=2, stride=1, padding=1)
        out_features = [K * in_features] + projections[:-1]
        activations = [self.relu] * (len(projections) - 1)
        activations += [None]
        # setup conv1d projection layers
        layer_set = []
        for (in_size, out_size, ac) in zip(out_features, projections, activations):
            layer = BatchNormConv1d(in_size, out_size, kernel_size=3, stride=1,
                                    padding=1, activation=ac)
            layer_set.append(layer)
        self.conv1d_projections = nn.ModuleList(layer_set)
        # setup Highway layers
        self.pre_highway = nn.Linear(projections[-1], in_features, bias=False)
        self.highways = nn.ModuleList(
            [Highway(in_features, in_features) for _ in range(num_highways)])
        # bi-directional GPU layer
        self.gru = nn.GRU(
            in_features, in_features, 1, batch_first=True, bidirectional=True)

    def forward(self, inputs):
        # (B, T_in, in_features)
        x = inputs
        # Needed to perform conv1d on time-axis
        # (B, in_features, T_in)
        if x.size(-1) == self.in_features:
            x = x.transpose(1, 2)
        T = x.size(-1)
        # (B, in_features*K, T_in)
        # Concat conv1d bank outputs
        outs = []
        for conv1d in self.conv1d_banks:
            out = conv1d(x)
            out = out[:, :, :T]
            outs.append(out)
        x = torch.cat(outs, dim=1)
        assert x.size(1) == self.in_features * len(self.conv1d_banks)
        x = self.max_pool1d(x)[:, :, :T]
        for conv1d in self.conv1d_projections:
            x = conv1d(x)
        # (B, T_in, in_features)
        # Back to the original shape
        x = x.transpose(1, 2)
        if x.size(-1) != self.in_features:
            x = self.pre_highway(x)
        # Residual connection
        # TODO: try residual scaling as in Deep Voice 3
        # TODO: try plain residual layers
        x += inputs
        for highway in self.highways:
            x = highway(x)
        # (B, T_in, in_features*2)
        # TODO: replace GRU with convolution as in Deep Voice 3
        # self.gru.flatten_parameters()
        outputs, _ = self.gru(x)
        return outputs


class Encoder(nn.Module):
    r"""Encapsulate Prenet and CBHG modules for encoder"""

    def __init__(self, in_features):
        super(Encoder, self).__init__()
        self.prenet = Prenet(in_features, out_features=[256, 128])
        self.cbhg = CBHG(128, K=16, projections=[128, 128])

    def forward(self, inputs):
        r"""
        Args:
            inputs (FloatTensor): embedding features

        Shapes:
            - inputs: batch x time x in_features
            - outputs: batch x time x 128*2
        """
        inputs = self.prenet(inputs)
        return self.cbhg(inputs)


class Decoder(nn.Module):
    r"""Decoder module.

    Args:
        in_features (int): input vector (encoder output) sample size.
        memory_dim (int): memory vector (prev. time-step output) sample size.
        r (int): number of outputs per time step.
    """

    def __init__(self, in_features, memory_dim, r):
        super(Decoder, self).__init__()
<<<<<<< HEAD
        self.max_decoder_steps = 200
        self.memory_dim = memory_dim
        self.r = r
=======
        self.r = r
        self.max_decoder_steps = 200
        self.memory_dim = memory_dim
>>>>>>> 52df57da
        # memory -> |Prenet| -> processed_memory
        self.prenet = Prenet(memory_dim * r, out_features=[256, 128])
        # processed_inputs, processed_memory -> |Attention| -> Attention, attention, RNN_State
        self.attention_rnn = AttentionRNN(256, in_features, 128, align_model='ls')
        # (processed_memory | attention context) -> |Linear| -> decoder_RNN_input
        self.project_to_decoder_in = nn.Linear(256+in_features, 256)
        # decoder_RNN_input -> |RNN| -> RNN_state
        self.decoder_rnns = nn.ModuleList(
            [nn.GRUCell(256, 256) for _ in range(2)])
        # RNN_state -> |Linear| -> mel_spec
        self.proj_to_mel = nn.Linear(256, memory_dim * r)
        self.stopnet = StopNet(r, memory_dim)

    def forward(self, inputs, memory=None):
        """
        Decoder forward step.

        If decoder inputs are not given (e.g., at testing time), as noted in
        Tacotron paper, greedy decoding is adapted.

        Args:
            inputs: Encoder outputs.
            memory (None): Decoder memory (autoregression. If None (at eval-time),
              decoder outputs are used as decoder inputs. If None, it uses the last
              output as the input.

        Shapes:
            - inputs: batch x time x encoder_out_dim
            - memory: batch x #mel_specs x mel_spec_dim
        """
        B = inputs.size(0)
        T = inputs.size(1)
        # Run greedy decoding if memory is None
        greedy = not self.training
        if memory is not None:
            # Grouping multiple frames if necessary
            if memory.size(-1) == self.memory_dim:
                memory = memory.view(B, memory.size(1) // self.r, -1)
                " !! Dimension mismatch {} vs {} * {}".format(memory.size(-1),
                                                              self.memory_dim, self.r)
            T_decoder = memory.size(1)
        # go frame as zeros matrix
        initial_memory = inputs.data.new(B, self.memory_dim * self.r).zero_()
        # decoder states
        attention_rnn_hidden = inputs.data.new(B, 256).zero_()
        decoder_rnn_hiddens = [inputs.data.new(B, 256).zero_()
            for _ in range(len(self.decoder_rnns))]
        current_context_vec = inputs.data.new(B, 256).zero_()
        stopnet_rnn_hidden = inputs.data.new(B, self.r * self.memory_dim).zero_()
        # attention states
        attention = inputs.data.new(B, T).zero_()
        attention_cum = inputs.data.new(B, T).zero_()
        # Time first (T_decoder, B, memory_dim)
        if memory is not None:
            memory = memory.transpose(0, 1)
        outputs = []
        attentions = []
        stop_tokens = []
        t = 0
        memory_input = initial_memory
        while True:
            if t > 0:
                if greedy:
                    memory_input = outputs[-1]
                else:
                    memory_input = memory[t-1]
            # Prenet
            processed_memory = self.prenet(memory_input)
            # Attention RNN
            attention_cat = torch.cat((attention.unsqueeze(1),
                                               attention_cum.unsqueeze(1)),
                                           dim=1)
            attention_rnn_hidden, current_context_vec, attention = self.attention_rnn(
                processed_memory, current_context_vec, attention_rnn_hidden, inputs, attention_cat)
            attention_cum += attention
            # Concat RNN output and attention context vector
            decoder_input = self.project_to_decoder_in(
                torch.cat((attention_rnn_hidden, current_context_vec), -1))
            # Pass through the decoder RNNs
            for idx in range(len(self.decoder_rnns)):
                decoder_rnn_hiddens[idx] = self.decoder_rnns[idx](
                    decoder_input, decoder_rnn_hiddens[idx])
                # Residual connectinon
                decoder_input = decoder_rnn_hiddens[idx] + decoder_input
            decoder_output = decoder_input
            # predict mel vectors from decoder vectors
            output = self.proj_to_mel(decoder_output)
            stop_input = output
            # predict stop token
            stop_token, stopnet_rnn_hidden = self.stopnet(stop_input, stopnet_rnn_hidden)
            outputs += [output]
            attentions += [attention]
            stop_tokens += [stop_token]
            t += 1
            if (not greedy and self.training) or (greedy and memory is not None):
                if t >= T_decoder:
                    break
            else:
                if t > inputs.shape[1]/2 and stop_token > 0.6:
                    break
                elif t > self.max_decoder_steps:
                    print(" !! Decoder stopped with 'max_decoder_steps'. \
                          Something is probably wrong.")
                    break
        assert greedy or len(outputs) == T_decoder
        # Back to batch first
        attentions = torch.stack(attentions).transpose(0, 1)
        outputs = torch.stack(outputs).transpose(0, 1).contiguous()
        stop_tokens = torch.stack(stop_tokens).transpose(0, 1)
        return outputs, attentions, stop_tokens

    
class StopNet(nn.Module):
    r"""
    Predicting stop-token in decoder.
    
    Args:
        r (int): number of output frames of the network.
        memory_dim (int): feature dimension for each output frame.
    """
    
    def __init__(self, r, memory_dim):
        r"""
        Predicts the stop token to stop the decoder at testing time
        
        Args:
            r (int): number of network output frames.
            memory_dim (int): single feature dim of a single network output frame.
        """
        super(StopNet, self).__init__()
        self.rnn = nn.GRUCell(memory_dim * r, memory_dim * r)
        self.relu = nn.ReLU()
        self.linear = nn.Linear(r * memory_dim, 1)
        self.sigmoid = nn.Sigmoid()
        
    def forward(self, inputs, rnn_hidden):
        """
        Args:
            inputs: network output tensor with r x memory_dim feature dimension.
            rnn_hidden: hidden state of the RNN cell.
        """
        rnn_hidden = self.rnn(inputs, rnn_hidden)
        outputs = self.relu(rnn_hidden)
        outputs = self.linear(outputs)
        outputs = self.sigmoid(outputs)
        return outputs, rnn_hidden<|MERGE_RESOLUTION|>--- conflicted
+++ resolved
@@ -197,15 +197,9 @@
 
     def __init__(self, in_features, memory_dim, r):
         super(Decoder, self).__init__()
-<<<<<<< HEAD
-        self.max_decoder_steps = 200
-        self.memory_dim = memory_dim
-        self.r = r
-=======
         self.r = r
         self.max_decoder_steps = 200
         self.memory_dim = memory_dim
->>>>>>> 52df57da
         # memory -> |Prenet| -> processed_memory
         self.prenet = Prenet(memory_dim * r, out_features=[256, 128])
         # processed_inputs, processed_memory -> |Attention| -> Attention, attention, RNN_State
