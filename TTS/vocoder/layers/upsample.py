import torch
from torch.nn import functional as F


class Stretch2d(torch.nn.Module):
    def __init__(self, x_scale, y_scale, mode="nearest"):
        super().__init__()
        self.x_scale = x_scale
        self.y_scale = y_scale
        self.mode = mode

    def forward(self, x):
        """
        x (Tensor): Input tensor (B, C, F, T).
        Tensor: Interpolated tensor (B, C, F * y_scale, T * x_scale),
        """
        return F.interpolate(x, scale_factor=(self.y_scale, self.x_scale), mode=self.mode)


class UpsampleNetwork(torch.nn.Module):
    # pylint: disable=dangerous-default-value
    def __init__(
        self,
        upsample_factors,
        nonlinear_activation=None,
        nonlinear_activation_params={},
        interpolate_mode="nearest",
        freq_axis_kernel_size=1,
        use_causal_conv=False,
    ):
<<<<<<< HEAD
        super(UpsampleNetwork, self).__init__()
=======
        super().__init__()
>>>>>>> 3c0d1d06
        self.use_causal_conv = use_causal_conv
        self.up_layers = torch.nn.ModuleList()
        for scale in upsample_factors:
            # interpolation layer
            stretch = Stretch2d(scale, 1, interpolate_mode)
            self.up_layers += [stretch]

            # conv layer
            assert (freq_axis_kernel_size - 1) % 2 == 0, "Not support even number freq axis kernel size."
            freq_axis_padding = (freq_axis_kernel_size - 1) // 2
            kernel_size = (freq_axis_kernel_size, scale * 2 + 1)
            if use_causal_conv:
                padding = (freq_axis_padding, scale * 2)
            else:
                padding = (freq_axis_padding, scale)
            conv = torch.nn.Conv2d(1, 1, kernel_size=kernel_size, padding=padding, bias=False)
            self.up_layers += [conv]

            # nonlinear
            if nonlinear_activation is not None:
                nonlinear = getattr(torch.nn, nonlinear_activation)(**nonlinear_activation_params)
                self.up_layers += [nonlinear]

    def forward(self, c):
        """
        c :  (B, C, T_in).
        Tensor: (B, C, T_upsample)
        """
        c = c.unsqueeze(1)  # (B, 1, C, T)
        for f in self.up_layers:
            c = f(c)
        return c.squeeze(1)  # (B, C, T')


class ConvUpsample(torch.nn.Module):
    # pylint: disable=dangerous-default-value
    def __init__(
        self,
        upsample_factors,
        nonlinear_activation=None,
        nonlinear_activation_params={},
        interpolate_mode="nearest",
        freq_axis_kernel_size=1,
        aux_channels=80,
        aux_context_window=0,
        use_causal_conv=False,
    ):
<<<<<<< HEAD
        super(ConvUpsample, self).__init__()
=======
        super().__init__()
>>>>>>> 3c0d1d06
        self.aux_context_window = aux_context_window
        self.use_causal_conv = use_causal_conv and aux_context_window > 0
        # To capture wide-context information in conditional features
        kernel_size = aux_context_window + 1 if use_causal_conv else 2 * aux_context_window + 1
        # NOTE(kan-bayashi): Here do not use padding because the input is already padded
        self.conv_in = torch.nn.Conv1d(aux_channels, aux_channels, kernel_size=kernel_size, bias=False)
        self.upsample = UpsampleNetwork(
            upsample_factors=upsample_factors,
            nonlinear_activation=nonlinear_activation,
            nonlinear_activation_params=nonlinear_activation_params,
            interpolate_mode=interpolate_mode,
            freq_axis_kernel_size=freq_axis_kernel_size,
            use_causal_conv=use_causal_conv,
        )

    def forward(self, c):
        """
        c : (B, C, T_in).
        Tensor: (B, C, T_upsampled),
        """
        c_ = self.conv_in(c)
        c = c_[:, :, : -self.aux_context_window] if self.use_causal_conv else c_
        return self.upsample(c)<|MERGE_RESOLUTION|>--- conflicted
+++ resolved
@@ -28,11 +28,7 @@
         freq_axis_kernel_size=1,
         use_causal_conv=False,
     ):
-<<<<<<< HEAD
-        super(UpsampleNetwork, self).__init__()
-=======
         super().__init__()
->>>>>>> 3c0d1d06
         self.use_causal_conv = use_causal_conv
         self.up_layers = torch.nn.ModuleList()
         for scale in upsample_factors:
@@ -80,11 +76,7 @@
         aux_context_window=0,
         use_causal_conv=False,
     ):
-<<<<<<< HEAD
-        super(ConvUpsample, self).__init__()
-=======
         super().__init__()
->>>>>>> 3c0d1d06
         self.aux_context_window = aux_context_window
         self.use_causal_conv = use_causal_conv and aux_context_window > 0
         # To capture wide-context information in conditional features
