--- conflicted
+++ resolved
@@ -648,12 +648,9 @@
             epoch,
             c.r,
             OUT_PATH,
-<<<<<<< HEAD
             model_characters,
-=======
             keep_all_best=keep_all_best,
             keep_after=keep_after,
->>>>>>> 61c88beb
             scaler=scaler.state_dict() if c.mixed_precision else None
         )
 
